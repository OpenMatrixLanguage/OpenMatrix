--- conflicted
+++ resolved
@@ -55,158 +55,87 @@
             
 <div class="tablenoborder"><table cellpadding="4" cellspacing="0" summary="" id="reference_wpv_kyv_pr__table_l3h_dss_bz" class="table" frame="border" border="1" rules="all"><colgroup><col style="width:33.33333333333333%" /><col style="width:33.33333333333333%" /><col style="width:33.33333333333333%" /></colgroup><thead class="thead" style="text-align:left;">
                   <tr>
-<<<<<<< HEAD
                     <th class="entry cellrowborder" id="d175637e114"><span class="keyword">OML</span> Variable Type</th>
 
                     <th class="entry cellrowborder" id="d175637e119"><span class="keyword">Python</span> Variable Type</th>
 
                     <th class="entry cellrowborder" id="d175637e124">Limitations</th>
-=======
-                    <th class="entry cellrowborder" id="d175813e114"><span class="keyword">OML</span> Variable Type</th>
-
-                    <th class="entry cellrowborder" id="d175813e119"><span class="keyword">Python</span> Variable Type</th>
-
-                    <th class="entry cellrowborder" id="d175813e124">Limitations</th>
->>>>>>> 1c176063
 
                   </tr>
 
                 </thead>
 <tbody class="tbody">
                   <tr>
-<<<<<<< HEAD
                     <td class="entry cellrowborder" headers="d175637e114 ">Logical</td>
 
                     <td class="entry cellrowborder" headers="d175637e119 ">Bool</td>
 
                     <td class="entry cellrowborder" headers="d175637e124 "> </td>
-=======
-                    <td class="entry cellrowborder" headers="d175813e114 ">Logical</td>
-
-                    <td class="entry cellrowborder" headers="d175813e119 ">Bool</td>
-
-                    <td class="entry cellrowborder" headers="d175813e124 "> </td>
->>>>>>> 1c176063
-
-                  </tr>
-
-                  <tr>
-<<<<<<< HEAD
+
+                  </tr>
+
+                  <tr>
                     <td class="entry cellrowborder" headers="d175637e114 ">Number</td>
 
                     <td class="entry cellrowborder" headers="d175637e119 ">Float</td>
 
                     <td class="entry cellrowborder" headers="d175637e124 "> </td>
-=======
-                    <td class="entry cellrowborder" headers="d175813e114 ">Number</td>
-
-                    <td class="entry cellrowborder" headers="d175813e119 ">Float</td>
-
-                    <td class="entry cellrowborder" headers="d175813e124 "> </td>
->>>>>>> 1c176063
-
-                  </tr>
-
-                  <tr>
-<<<<<<< HEAD
+
+                  </tr>
+
+                  <tr>
                     <td class="entry cellrowborder" headers="d175637e114 ">Complex</td>
 
                     <td class="entry cellrowborder" headers="d175637e119 ">Complex</td>
 
                     <td class="entry cellrowborder" headers="d175637e124 "> </td>
-=======
-                    <td class="entry cellrowborder" headers="d175813e114 ">Complex</td>
-
-                    <td class="entry cellrowborder" headers="d175813e119 ">Complex</td>
-
-                    <td class="entry cellrowborder" headers="d175813e124 "> </td>
->>>>>>> 1c176063
-
-                  </tr>
-
-                  <tr>
-<<<<<<< HEAD
+
+                  </tr>
+
+                  <tr>
                     <td class="entry cellrowborder" headers="d175637e114 ">String</td>
 
                     <td class="entry cellrowborder" headers="d175637e119 ">String</td>
 
                     <td class="entry cellrowborder" headers="d175637e124 "> </td>
-=======
-                    <td class="entry cellrowborder" headers="d175813e114 ">String</td>
-
-                    <td class="entry cellrowborder" headers="d175813e119 ">String</td>
-
-                    <td class="entry cellrowborder" headers="d175813e124 "> </td>
->>>>>>> 1c176063
-
-                  </tr>
-
-                  <tr>
-<<<<<<< HEAD
+
+                  </tr>
+
+                  <tr>
                     <td class="entry cellrowborder" headers="d175637e114 ">Cell (1,n) n:number of elements in list</td>
 
                     <td class="entry cellrowborder" headers="d175637e119 ">List</td>
 
                     <td class="entry cellrowborder" headers="d175637e124 ">Cell with one dimension only supported.</td>
-=======
-                    <td class="entry cellrowborder" headers="d175813e114 ">Cell (1,n) n:number of elements in list</td>
-
-                    <td class="entry cellrowborder" headers="d175813e119 ">List</td>
-
-                    <td class="entry cellrowborder" headers="d175813e124 ">Cell with one dimension only supported.</td>
->>>>>>> 1c176063
-
-                  </tr>
-
-                  <tr>
-<<<<<<< HEAD
+
+                  </tr>
+
+                  <tr>
                     <td class="entry cellrowborder" headers="d175637e114 ">Struct</td>
 
                     <td class="entry cellrowborder" headers="d175637e119 ">dict</td>
 
                     <td class="entry cellrowborder" headers="d175637e124 ">Struct with one dimension only supported.</td>
-=======
-                    <td class="entry cellrowborder" headers="d175813e114 ">Struct</td>
-
-                    <td class="entry cellrowborder" headers="d175813e119 ">dict</td>
-
-                    <td class="entry cellrowborder" headers="d175813e124 ">Struct with one dimension only supported.</td>
->>>>>>> 1c176063
-
-                  </tr>
-
-                  <tr>
-<<<<<<< HEAD
+
+                  </tr>
+
+                  <tr>
                     <td class="entry cellrowborder" headers="d175637e114 ">Matrix</td>
 
                     <td class="entry cellrowborder" headers="d175637e119 ">Numpy - matrix</td>
 
                     <td class="entry cellrowborder" headers="d175637e124 ">Data types supported in <span class="keyword">OML</span>: matrix, Bool, Int, long,
-=======
-                    <td class="entry cellrowborder" headers="d175813e114 ">Matrix</td>
-
-                    <td class="entry cellrowborder" headers="d175813e119 ">Numpy - matrix</td>
-
-                    <td class="entry cellrowborder" headers="d175813e124 ">Data types supported in <span class="keyword">OML</span>: matrix, Bool, Int, long,
->>>>>>> 1c176063
                       Float, Complex.</td>
 
                   </tr>
 
                   <tr>
-<<<<<<< HEAD
                     <td class="entry cellrowborder" headers="d175637e114 ">ND Matrix</td>
 
                     <td class="entry cellrowborder" headers="d175637e119 ">Numpy - Ndarray</td>
 
                     <td class="entry cellrowborder" headers="d175637e124 ">Data types supported in <span class="keyword">OML</span>: matrix, Bool, Int, long,
-=======
-                    <td class="entry cellrowborder" headers="d175813e114 ">ND Matrix</td>
-
-                    <td class="entry cellrowborder" headers="d175813e119 ">Numpy - Ndarray</td>
-
-                    <td class="entry cellrowborder" headers="d175813e124 ">Data types supported in <span class="keyword">OML</span>: matrix, Bool, Int, long,
->>>>>>> 1c176063
+
                       Float, Complex.</td>
 
                   </tr>
