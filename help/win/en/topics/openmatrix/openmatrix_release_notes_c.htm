<?workdir /C:\temp_openmatrix_classic\oxygen_dita_temp\topics\openmatrix?><?workdir-uri file:/C:/temp_openmatrix_classic/oxygen_dita_temp/topics/openmatrix/?><?path2project ..\..\?><?path2project-uri ../../?><?path2rootmap-uri ../../?><?doctype-public -//OASIS//DTD DITA Reference//EN?><?doctype-system reference.dtd?>
<!DOCTYPE html
  PUBLIC "" "about:legacy-compat">
<html xmlns="http://www.w3.org/1999/xhtml" xml:lang="en-us" lang="en-us">
<head><meta http-equiv="Content-Type" content="text/html; charset=UTF-8" />        
      <meta name="copyright" content="(C) Copyright 2020" /><meta name="DC.rights.owner" content="(C) Copyright 2020" /><meta name="DC.Type" content="reference" /><meta name="DC.Title" content="Welcome to OpenMatrix" /><meta name="abstract" content="" /><meta name="description" content="OpenMatrix is an open source project. To learn more about the OpenMatrix project, please visit https://www.openmatrix.org/ . OpenMatrix 1.0.5 includes the following new features and enhancements. ..." /><meta name="indexterms" content="release notes" /><meta name="DC.subject" content="release notes, OpenMatrix" /><meta name="keywords" content="release notes, OpenMatrix" /><meta name="DC.Format" content="XHTML" /><meta name="DC.Identifier" content="reference_qw4_vch_fw" /><link rel="stylesheet" type="text/css" href="../../oxygen-webhelp/resources/css/commonltr.css?buildId=2018042310"><!----></link><title>Welcome to OpenMatrix</title><!--  Generated with Oxygen version 20.0-SNAPSHOT, build number 2018042310.  --><link rel="stylesheet" type="text/css" href="../../oxygen-webhelp/resources/css/webhelp_topic.css?buildId=2018042310"><!----></link><link rel="stylesheet" type="text/css" href="../../oxygen-webhelp/resources/skins/skin.css?buildId=2018042310" /><link rel="stylesheet" type="text/css" href="../../open_matrix_custom.css" /><script type="text/javascript"><!--
          
          var prefix = "../../index.htm";
          
          --></script><script type="text/javascript" src="../../oxygen-webhelp/resources/js/jquery-3.1.1.min.js"><!----></script><script type="text/javascript" src="../../oxygen-webhelp/resources/js/jquery.cookie.js"><!----></script><script type="text/javascript" src="../../oxygen-webhelp/resources/js/jquery.highlight-3.js"><!----></script><script type="text/javascript" charset="utf-8" src="../../oxygen-webhelp/resources/js/log.js?buildId=2018042310"><!----></script><script type="text/javascript" charset="utf-8" src="../../oxygen-webhelp/resources/js/webhelp_topic.js?buildId=2018042310"><!----></script></head>
<body onload="highlightSearchTerm()" class="frmBody" id="reference_qw4_vch_fw">
<header role="banner"><table class="nav"><tbody><tr><td colspan="2"><div id="printlink"><a href="javascript:window.print();" title="Print this page"></a></div><div id="permalink"><a href="#" title="Link to this page"></a></div></td></tr><tr><td style="width:75%;"><span class="topic_breadcrumb_links"></span></td><td><span id="topic_navigation_links" class="navheader"></span></td></tr></tbody></table></header><main role="main"><article role="article" aria-labelledby="ariaid-title1">
  <h1 class="title topictitle1" id="ariaid-title1">Welcome to <span class="keyword">OpenMatrix</span></h1>

  
  
  
  <div class="body refbody"><p class="shortdesc"></p>

    <section class="section">
      <p class="p"><span class="keyword">OpenMatrix</span> is an open source project. To learn more about the
          <span class="keyword">OpenMatrix</span> project, please visit <a class="xref" href="https://www.openmatrix.org/" target="_blank">https://www.openmatrix.org/</a>.</p>

      <p class="p"><span class="keyword">OpenMatrix</span>
        <span class="keyword">1.0.5</span> includes the following new features and enhancements.</p>

    </section>

    <section class="section" id="reference_qw4_vch_fw__section_wpq_y32_thb"><h2 class="title sectiontitle">Highlights</h2>
      
      <div class="p">
<<<<<<< HEAD
        <ul class="ul" id="reference_qw4_vch_fw__ul_hbx_jmq_qmb">
=======
        <ul class="ul" id="reference_qw4_vch_fw__ul_wdb_r5n_rlb">
>>>>>>> 1c176063
          <li class="li"><span class="keyword">OML</span> performance improvements.</li>

          <li class="li">Support for sparse matrices.</li>

          <li class="li">Improved class support.</li>

          <li class="li">New <span class="keyword">OML</span> functions.</li>

        </ul>

      </div>

    </section>

    <section class="section" id="reference_qw4_vch_fw__section_byr_nj2_thb"><h2 class="title sectiontitle"><span class="keyword">OML</span> Improvements</h2>
      
      <div class="p">
        <dl class="dl">
          
            <dt class="dt dlterm">Class Support</dt>

            <dd class="dd">Implemented a == operator for class objects.</dd>

            <dd class="dd ddexpand">Support for static functions inside a class.</dd>

          
          
            <dt class="dt dlterm">Sparse Support</dt>

            <dd class="dd">Sparse matrices supported in the MAT files (MATIO feature).</dd>

            <dd class="dd ddexpand">Sparse LHS slicing supports RHS sparse matrices.</dd>

            <dd class="dd ddexpand">Sparse LHS slicing speed improved when RHS is zero.</dd>

          
          
            <dt class="dt dlterm">Enhancements</dt>

            <dd class="dd">OML language performance enhancements when executing large scripts (parsing).</dd>

<<<<<<< HEAD
      <p class="p">Support Unicode filenames in <span class="ph filepath">fopen</span>.</p>

      <p class="p"><span class="keyword">OML</span> language performance enhancements when executing large scripts
        (parsing).</p>

      <div class="p">The following functions have been added to <span class="keyword">OpenMatrix</span>
        <span class="keyword">1.0.5</span>:<ul class="ul" id="reference_qw4_vch_fw__ul_okv_vmq_qmb">
          <li class="li"><span class="ph filepath">removelibrary</span>, removes and unloads a library added by the
              <span class="ph filepath">addlibrary</span> command.</li>

          <li class="li"><span class="ph filepath">strip</span></li>

        </ul>
</div>

      <div class="p">The following functions have been improved or extended in <span class="keyword">OpenMatrix</span>
        <span class="keyword">1.0.5</span>:<ul class="ul" id="reference_qw4_vch_fw__ul_gw2_ymq_qmb">
          <li class="li"><span class="ph filepath">classdef</span></li>

          <li class="li"><span class="ph filepath">dlmread</span></li>

          <li class="li"><span class="ph filepath">sparse</span></li>

          <li class="li"><span class="ph filepath">hex2dec</span></li>

          <li class="li"><span class="ph filepath">any</span></li>

          <li class="li"><span class="ph filepath">findpeaks</span></li>

          <li class="li"><span class="ph filepath">nargout</span></li>

          <li class="li"><span class="ph filepath">func2str</span></li>

          <li class="li"><span class="ph filepath">pinv</span></li>
=======
          
          
            <dt class="dt dlterm">Functions</dt>

            <dd class="dd">The following functions have been <strong class="ph b"><em class="ph i">improved</em></strong> for <span class="keyword">OpenMatrix</span>
              <span class="keyword">1.0.4</span>:<ul class="ul" id="reference_qw4_vch_fw__ul_gtw_vpl_1mb">
                <li class="li"><span class="ph filepath">num2cell</span> extension</li>

                <li class="li">Enhanced <span class="ph filepath">diary</span></li>

                <li class="li"><span class="ph filepath">odeset</span> supports an option to set the maximum step</li>

                <li class="li">Enhanced <span class="ph filepath">rand</span> functionality</li>

              </ul>
</dd>

            <dd class="dd ddexpand">The following functions have been <strong class="ph b"><em class="ph i">added</em></strong> to <span class="keyword">OpenMatrix</span>
              <span class="keyword">1.0.4</span>:<ul class="ul" id="reference_qw4_vch_fw__ul_xkq_qvn_rlb">
                <li class="li"><span class="ph filepath">addlibrary()</span></li>

                <li class="li"><span class="ph filepath">factorial</span></li>

                <li class="li"><span class="ph filepath">keywordlist</span> (returns the supported keywords in OML)</li>

                <li class="li"><span class="ph filepath">squeeze()</span></li>

              </ul>
</dd>

          
          
            <dt class="dt dlterm">Other improvements</dt>

            <dd class="dd">
              <ul class="ul" id="reference_qw4_vch_fw__ul_enn_srl_1mb">
                <li class="li">Direct creation of a cell object.</li>

                <li class="li">Default property of class is supported.</li>

                <li class="li">Handle arithmetic operations with singleton dimensions.</li>

                <li class="li">Improved the creation of a new dimension in a cell object.</li>
>>>>>>> 1c176063

              </ul>

<<<<<<< HEAD
=======
            </dd>

          
        </dl>

      </div>

>>>>>>> 1c176063
    </section>

    <section class="section" id="reference_qw4_vch_fw__section_bqk_1n2_thb"><h2 class="title sectiontitle">Resolved Issues</h2>
      
      <div class="p">
<<<<<<< HEAD
        <ul class="ul" id="reference_qw4_vch_fw__ul_czz_dnq_qmb">
          <li class="li">Unable to declare a static method in a classdef.</li>

          <li class="li">Last line of TXT or CSV file is lost when using <span class="ph filepath">dlmread</span>.</li>

          <li class="li">Error when defining class method with multiple outputs.</li>

          <li class="li"><span class="ph filepath">str2num</span> causes crash.</li>

          <li class="li">Cyclic-order dependence when editing function definitions.</li>

          <li class="li">Junk character in console with multi-line input.</li>

          <li class="li"><span class="ph filepath">system</span> command does not allow double quotes in <span class="keyword">Linux</span> command.</li>

          <li class="li">Sparse matrix indexing issue.</li>

          <li class="li">Matrix addition is slow for large sparse matrices.</li>

          <li class="li"><span class="ph filepath">sparse</span>(<var class="keyword varname">row</var>, <var class="keyword varname">col</var>,
              <var class="keyword varname">v</var>) is slow for large matrices.</li>

          <li class="li"><span class="ph filepath">hex2dec</span> fails on large numbers.</li>

          <li class="li">Wrong output in <span class="ph filepath">rem</span> function when the value is greater than
            1E10.</li>

          <li class="li">colon operator, :, for strings not working.</li>

          <li class="li">Slow command to process long strings.</li>

          <li class="li">Error in matrix multiplication between sparse and full matrices.</li>

          <li class="li"><span class="ph filepath">any</span> function not working properly for sparse matrices.</li>

          <li class="li"><span class="ph filepath">findpeaks</span> not working for curves without positive values.</li>

          <li class="li"><span class="ph filepath">clear</span>(<var class="keyword varname">all</var>) doesn't clear the memory of a
            sparse matrix.</li>

          <li class="li"><span class="ph filepath">system</span> function executes the <span class="ph filepath">system</span> command,
            but doesn't handle trailing space correctly.</li>

          <li class="li"><span class="ph filepath">system</span> function does not handle double quotes in the command
            string correctly.</li>

          <li class="li">Wrong cell extraction (nested).</li>

          <li class="li">On <span class="keyword">Linux</span> platforms, unable to go (cd) to the root
            directory.</li>

          <li class="li">Indexing a UTF-8 string issue.</li>

          <li class="li">Comments interfere with statements.</li>

          <li class="li">Naming issue (case sensitive) for ABCD matrix in state space.</li>

          <li class="li">nan value in <span class="ph filepath">textscan</span> issue.</li>

          <li class="li"><span class="ph filepath">func2str</span> does not properly handle an anonymous function.</li>

          <li class="li"><span class="ph filepath">pinv</span> does not work with two inputs.</li>
=======
        <ul class="ul" id="reference_qw4_vch_fw__ul_l1y_xrl_1mb">
          <li class="li">Deleting multiple cell elements at once was not working; this is now supported.</li>

          <li class="li">Possible crash with <span class="ph filepath">circshift</span>.</li>

          <li class="li">Error when adding one element to a cell.</li>

          <li class="li"><span class="ph filepath">fullfile</span> issue with network paths.</li>

          <li class="li">Crash when using an empty matrix as cell array indices.</li>

          <li class="li">Issue when missing end statement.</li>

          <li class="li">Application crashes when running <span class="ph filepath">ctime()</span> with a large input
            argument.</li>

          <li class="li">Format error when running <span class="ph filepath">month('jun2019','mmmyyyy')</span>.</li>

          <li class="li">Parsing issue with .<span class="ph filepath">*</span> operator.</li>

          <li class="li"><span class="ph filepath">type</span> should not show variable name in between quotes.</li>

          <li class="li">Possible strings or variables missing when loading .<span class="ph filepath">mat</span>
            files.</li>

          <li class="li"><span class="ph filepath">isa</span> function bugs.</li>

          <li class="li"><span class="ph filepath">dlmread</span> raises an error when reading the same file in a for
            loop.</li>

          <li class="li">Invalid values when computing file size.</li>

          <li class="li"><span class="ph filepath">lcm</span>(<var class="keyword varname">-1.5</var>) should raise an error.</li>

          <li class="li"><span class="ph filepath">sortrows</span> issue with second argument (descending order).</li>

          <li class="li">Crash with <span class="ph filepath">matrix</span> indexing.</li>

          <li class="li">Crash using <span class="ph filepath">dot</span> operator.</li>

          <li class="li">On Linux, <span class="ph filepath">system</span> command doesn't work properly.</li>

          <li class="li">Memory leak with <span class="ph filepath">dot</span> product operation.</li>

          <li class="li">Application crashes when indexing cell with <span class="ph filepath">end</span>.</li>

          <li class="li">Error with class inheritance.</li>

          <li class="li">Error in format specified for <span class="ph filepath">textscan</span>.</li>

          <li class="li"><span class="ph filepath">whos</span> not working for a sparse matrix.</li>

          <li class="li">Set <span class="ph filepath">class</span> as logical.</li>

          <li class="li">Crash from <span class="ph filepath">sprintf</span> command.</li>

          <li class="li"><span class="ph filepath">rmdir</span> should work for directories with Unicode characters.</li>

          <li class="li"><span class="ph filepath">mkdir</span> does not work properly when the input is not an English
            name.</li>
>>>>>>> 1c176063

        </ul>

      </div>

    </section>

  </div>

</article></main><footer role="contentinfo"><div class="navfooter"><!----></div><div class="footer" id="webhelp_copyright_information">
        
        <div>
            <p>(c) Altair Engineering, Inc. and Contributors. (2007-2020)</p>
               
        </div>
    </div></footer></body>
</html><|MERGE_RESOLUTION|>--- conflicted
+++ resolved
@@ -29,11 +29,7 @@
     <section class="section" id="reference_qw4_vch_fw__section_wpq_y32_thb"><h2 class="title sectiontitle">Highlights</h2>
       
       <div class="p">
-<<<<<<< HEAD
         <ul class="ul" id="reference_qw4_vch_fw__ul_hbx_jmq_qmb">
-=======
-        <ul class="ul" id="reference_qw4_vch_fw__ul_wdb_r5n_rlb">
->>>>>>> 1c176063
           <li class="li"><span class="keyword">OML</span> performance improvements.</li>
 
           <li class="li">Support for sparse matrices.</li>
@@ -75,7 +71,6 @@
 
             <dd class="dd">OML language performance enhancements when executing large scripts (parsing).</dd>
 
-<<<<<<< HEAD
       <p class="p">Support Unicode filenames in <span class="ph filepath">fopen</span>.</p>
 
       <p class="p"><span class="keyword">OML</span> language performance enhancements when executing large scripts
@@ -110,70 +105,14 @@
           <li class="li"><span class="ph filepath">func2str</span></li>
 
           <li class="li"><span class="ph filepath">pinv</span></li>
-=======
-          
-          
-            <dt class="dt dlterm">Functions</dt>
-
-            <dd class="dd">The following functions have been <strong class="ph b"><em class="ph i">improved</em></strong> for <span class="keyword">OpenMatrix</span>
-              <span class="keyword">1.0.4</span>:<ul class="ul" id="reference_qw4_vch_fw__ul_gtw_vpl_1mb">
-                <li class="li"><span class="ph filepath">num2cell</span> extension</li>
-
-                <li class="li">Enhanced <span class="ph filepath">diary</span></li>
-
-                <li class="li"><span class="ph filepath">odeset</span> supports an option to set the maximum step</li>
-
-                <li class="li">Enhanced <span class="ph filepath">rand</span> functionality</li>
-
-              </ul>
-</dd>
-
-            <dd class="dd ddexpand">The following functions have been <strong class="ph b"><em class="ph i">added</em></strong> to <span class="keyword">OpenMatrix</span>
-              <span class="keyword">1.0.4</span>:<ul class="ul" id="reference_qw4_vch_fw__ul_xkq_qvn_rlb">
-                <li class="li"><span class="ph filepath">addlibrary()</span></li>
-
-                <li class="li"><span class="ph filepath">factorial</span></li>
-
-                <li class="li"><span class="ph filepath">keywordlist</span> (returns the supported keywords in OML)</li>
-
-                <li class="li"><span class="ph filepath">squeeze()</span></li>
-
-              </ul>
-</dd>
-
-          
-          
-            <dt class="dt dlterm">Other improvements</dt>
-
-            <dd class="dd">
-              <ul class="ul" id="reference_qw4_vch_fw__ul_enn_srl_1mb">
-                <li class="li">Direct creation of a cell object.</li>
-
-                <li class="li">Default property of class is supported.</li>
-
-                <li class="li">Handle arithmetic operations with singleton dimensions.</li>
-
-                <li class="li">Improved the creation of a new dimension in a cell object.</li>
->>>>>>> 1c176063
 
               </ul>
 
-<<<<<<< HEAD
-=======
-            </dd>
-
-          
-        </dl>
-
-      </div>
-
->>>>>>> 1c176063
     </section>
 
     <section class="section" id="reference_qw4_vch_fw__section_bqk_1n2_thb"><h2 class="title sectiontitle">Resolved Issues</h2>
       
       <div class="p">
-<<<<<<< HEAD
         <ul class="ul" id="reference_qw4_vch_fw__ul_czz_dnq_qmb">
           <li class="li">Unable to declare a static method in a classdef.</li>
 
@@ -236,68 +175,6 @@
           <li class="li"><span class="ph filepath">func2str</span> does not properly handle an anonymous function.</li>
 
           <li class="li"><span class="ph filepath">pinv</span> does not work with two inputs.</li>
-=======
-        <ul class="ul" id="reference_qw4_vch_fw__ul_l1y_xrl_1mb">
-          <li class="li">Deleting multiple cell elements at once was not working; this is now supported.</li>
-
-          <li class="li">Possible crash with <span class="ph filepath">circshift</span>.</li>
-
-          <li class="li">Error when adding one element to a cell.</li>
-
-          <li class="li"><span class="ph filepath">fullfile</span> issue with network paths.</li>
-
-          <li class="li">Crash when using an empty matrix as cell array indices.</li>
-
-          <li class="li">Issue when missing end statement.</li>
-
-          <li class="li">Application crashes when running <span class="ph filepath">ctime()</span> with a large input
-            argument.</li>
-
-          <li class="li">Format error when running <span class="ph filepath">month('jun2019','mmmyyyy')</span>.</li>
-
-          <li class="li">Parsing issue with .<span class="ph filepath">*</span> operator.</li>
-
-          <li class="li"><span class="ph filepath">type</span> should not show variable name in between quotes.</li>
-
-          <li class="li">Possible strings or variables missing when loading .<span class="ph filepath">mat</span>
-            files.</li>
-
-          <li class="li"><span class="ph filepath">isa</span> function bugs.</li>
-
-          <li class="li"><span class="ph filepath">dlmread</span> raises an error when reading the same file in a for
-            loop.</li>
-
-          <li class="li">Invalid values when computing file size.</li>
-
-          <li class="li"><span class="ph filepath">lcm</span>(<var class="keyword varname">-1.5</var>) should raise an error.</li>
-
-          <li class="li"><span class="ph filepath">sortrows</span> issue with second argument (descending order).</li>
-
-          <li class="li">Crash with <span class="ph filepath">matrix</span> indexing.</li>
-
-          <li class="li">Crash using <span class="ph filepath">dot</span> operator.</li>
-
-          <li class="li">On Linux, <span class="ph filepath">system</span> command doesn't work properly.</li>
-
-          <li class="li">Memory leak with <span class="ph filepath">dot</span> product operation.</li>
-
-          <li class="li">Application crashes when indexing cell with <span class="ph filepath">end</span>.</li>
-
-          <li class="li">Error with class inheritance.</li>
-
-          <li class="li">Error in format specified for <span class="ph filepath">textscan</span>.</li>
-
-          <li class="li"><span class="ph filepath">whos</span> not working for a sparse matrix.</li>
-
-          <li class="li">Set <span class="ph filepath">class</span> as logical.</li>
-
-          <li class="li">Crash from <span class="ph filepath">sprintf</span> command.</li>
-
-          <li class="li"><span class="ph filepath">rmdir</span> should work for directories with Unicode characters.</li>
-
-          <li class="li"><span class="ph filepath">mkdir</span> does not work properly when the input is not an English
-            name.</li>
->>>>>>> 1c176063
 
         </ul>
 
